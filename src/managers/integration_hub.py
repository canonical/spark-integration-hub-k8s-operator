--- conflicted
+++ resolved
@@ -67,10 +67,7 @@
                 "spark.eventLog.enabled": "true",
                 "spark.eventLog.dir": azure_storage.config.log_dir,
                 "spark.history.fs.logDirectory": azure_storage.config.log_dir,
-<<<<<<< HEAD
                 "spark.kubernetes.file.upload.path": azure_storage.config.file_upload_path,
-=======
->>>>>>> 2461c779
             }
             connection_protocol = azure_storage.config.connection_protocol
             if connection_protocol.lower() in ("abfss", "abfs"):
@@ -116,10 +113,6 @@
             | self._pushgateway_conf
             | self._action_conf
         )
-<<<<<<< HEAD
-        self.logger.warning(to_return)
-=======
->>>>>>> 2461c779
         return to_return
 
     @property
@@ -154,11 +147,7 @@
         self.workload.stop()
 
         config = IntegrationHubConfig(s3, azure_storage, pushgateway, hub_conf)
-<<<<<<< HEAD
-        self.logger.warning(f"Updating integration hub config with contents: {config.contents}")
-=======
         self.logger.info("Updating integration hub config...")
->>>>>>> 2461c779
         self.workload.write(config.contents, str(self.workload.paths.spark_properties))
         self.workload.set_environment(
             {"SPARK_PROPERTIES_FILE": str(self.workload.paths.spark_properties)}
