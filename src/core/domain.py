--- conflicted
+++ resolved
@@ -13,12 +13,6 @@
     SparkServiceAccountProviderData,
 )
 from ops import Application, Relation, Unit
-
-<<<<<<< HEAD
-from common.utils import DotSerializer
-=======
-from relations.spark_sa import SparkServiceAccountProviderData
->>>>>>> caa19e6b
 
 logger = logging.getLogger(__name__)
 
